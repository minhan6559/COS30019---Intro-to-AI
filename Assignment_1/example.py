from src.problem.multigoal_graph_problem import MultigoalGraphProblem
from src.search_algorithm.search_algorithm import (
    BreadthFirstSearch,
    DepthFirstSearch,
    AStarSearch,
    GreedyBestFirstSearch,
    UniformCostSearch,
    BULBSearch,
)


def gay():
    filename = "PathFinder-test.txt"

    # Create a random graph problem
    original_problem = MultigoalGraphProblem.from_file(filename)

    search_algo = UniformCostSearch()

    result = search_algo.search(original_problem)

<<<<<<< HEAD
    print("Result:", result)
=======
    print(f"\nCreated graph problem:")
    print(problem)  # This will use the __repr__ method

    print(f"Starting point: {problem.initial}")
    print(f"Goals: {problem.goals}")
    print(f"Current goal: {problem.current_goal}")

    # Create a dictionary to store search results for each algorithm
    all_results = {}

    # Available search algorithms
    algorithms = {
        "BFS": BreadthFirstSearch(),
        "DFS": DepthFirstSearch(),
        "A*": AStarSearch(),
        "Greedy": GreedyBestFirstSearch(),
        "UCS": UniformCostSearch(),
        "BULB": BULBSearch(),
    }

    # For each goal in the problem, run each algorithm
    original_goals = problem.goals.copy()

    for _ in range(len(original_goals)):
        current_goal = problem.current_goal
        print(f"\nSearching paths to destination {current_goal}:")
        print(f"Problem: {problem}")  # Print the problem representation

        # Run each algorithm against the current goal
        for name, algorithm in algorithms.items():
            result = algorithm.search(problem)

            if result:
                path = result.path()
                path_nodes = [node.state for node in path]
                path_cost = result.path_cost

                print(f"  {name}: Path found with cost {path_cost}")
                print(f"    Path: {' -> '.join(map(str, path_nodes))}")

                # Store in results
                if current_goal not in all_results:
                    all_results[current_goal] = {}
                all_results[current_goal][name] = {
                    "path": path_nodes,
                    "cost": path_cost,
                }
            else:
                print(f"  {name}: No path found")

        # Switch to the next goal for the next iteration
        problem.next_goal()

    # Compare the results
    print("\nResults summary:")
    for goal, algorithms_results in all_results.items():
        print(f"\nDestination {goal}:")
        for name, result in algorithms_results.items():
            print(
                f"  {name}: Cost = {result['cost']}, Path length = {len(result['path'])}"
            )
>>>>>>> 96db55a3


if __name__ == "__main__":
    gay()<|MERGE_RESOLUTION|>--- conflicted
+++ resolved
@@ -4,6 +4,8 @@
     DepthFirstSearch,
     AStarSearch,
     GreedyBestFirstSearch,
+    UniformCostSearch,
+    BULBSearch,
     UniformCostSearch,
     BULBSearch,
 )
@@ -19,71 +21,7 @@
 
     result = search_algo.search(original_problem)
 
-<<<<<<< HEAD
     print("Result:", result)
-=======
-    print(f"\nCreated graph problem:")
-    print(problem)  # This will use the __repr__ method
-
-    print(f"Starting point: {problem.initial}")
-    print(f"Goals: {problem.goals}")
-    print(f"Current goal: {problem.current_goal}")
-
-    # Create a dictionary to store search results for each algorithm
-    all_results = {}
-
-    # Available search algorithms
-    algorithms = {
-        "BFS": BreadthFirstSearch(),
-        "DFS": DepthFirstSearch(),
-        "A*": AStarSearch(),
-        "Greedy": GreedyBestFirstSearch(),
-        "UCS": UniformCostSearch(),
-        "BULB": BULBSearch(),
-    }
-
-    # For each goal in the problem, run each algorithm
-    original_goals = problem.goals.copy()
-
-    for _ in range(len(original_goals)):
-        current_goal = problem.current_goal
-        print(f"\nSearching paths to destination {current_goal}:")
-        print(f"Problem: {problem}")  # Print the problem representation
-
-        # Run each algorithm against the current goal
-        for name, algorithm in algorithms.items():
-            result = algorithm.search(problem)
-
-            if result:
-                path = result.path()
-                path_nodes = [node.state for node in path]
-                path_cost = result.path_cost
-
-                print(f"  {name}: Path found with cost {path_cost}")
-                print(f"    Path: {' -> '.join(map(str, path_nodes))}")
-
-                # Store in results
-                if current_goal not in all_results:
-                    all_results[current_goal] = {}
-                all_results[current_goal][name] = {
-                    "path": path_nodes,
-                    "cost": path_cost,
-                }
-            else:
-                print(f"  {name}: No path found")
-
-        # Switch to the next goal for the next iteration
-        problem.next_goal()
-
-    # Compare the results
-    print("\nResults summary:")
-    for goal, algorithms_results in all_results.items():
-        print(f"\nDestination {goal}:")
-        for name, result in algorithms_results.items():
-            print(
-                f"  {name}: Cost = {result['cost']}, Path length = {len(result['path'])}"
-            )
->>>>>>> 96db55a3
 
 
 if __name__ == "__main__":
